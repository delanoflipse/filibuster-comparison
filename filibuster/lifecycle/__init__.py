--- conflicted
+++ resolved
@@ -19,7 +19,6 @@
 
 def wait_for_num_services_running(services, num_running, waiting_message):
     timeout = TIMEOUT_ITERATIONS
-    time.sleep(3)
     while num_services_running(services) != num_running:
         debug("Filibuster server waiting for {} to {}.".format(services, waiting_message))
         debug("=> num_running: " + str(num_running))
@@ -29,7 +28,6 @@
         if timeout == 0:
             debug("Filibuster server timed out waiting for {} to {}.".format(services, waiting_message))
             exit(1)
-    time.sleep(3)
 
 
 def wait_for_services_to_stop(services):
@@ -69,11 +67,8 @@
             threading.Thread.__init__(self)
 
         def run(self):
-<<<<<<< HEAD
+            # in case of debugging, use without threaded and disable reload
             app.run(port=5050, host="0.0.0.0", threaded=True)
-=======
-            app.run(port=5050, host="0.0.0.0")
->>>>>>> c13f3b51
 
     server_thread = Server()
     server_thread.setDaemon(True)
